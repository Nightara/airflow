import os
import re
import time
from typing import Optional, Any
from urllib.parse import urlparse

from airflow.configuration import conf, log
from airflow.executors.base_executor import BaseExecutor, CommandType
from airflow.models.taskinstance import TaskInstanceKey
from paramiko.rsakey import RSAKey
from paramiko import SSHClient

from airflow.utils.state import State


class RemoteLsfExecutor(BaseExecutor):

    def __init__(self, *args, **kwargs):
        super().__init__(*args, **kwargs)
        self.user = None
        self.remote = None
        self.key_file = None
        self.connector = None
        self.private_key = None
        self.bjob_to_task = None
        self.task_to_bjob = None
        self.runnings_tasks = None

    def start(self):
        """Load configuration from config files."""
        self.user = conf.get("lsf", "user")
        self.remote = urlparse(conf.get("lsf", "remote"))
        self.key_file = conf.get("lsf", "key_file")
        self.bjob_to_task = dict()
        self.task_to_bjob = dict()
        self.runnings_tasks = dict()

        # TODO: Mock SSH connection
        # Test SSH connection
        ssh_client = SSHClient()
        ssh_client.load_host_keys(os.path.expanduser('~/.ssh/known_hosts'))
        with open(self.key_file) as f:
            self.private_key = RSAKey.from_private_key(f)
            self.connector = SshConnector(ssh_client, self.remote.geturl(), self.user, self.private_key)
            with self.connector:
<<<<<<< HEAD
                success = self.connector.exception is None

        if not success:
            raise ValueError("Invalid SSH configuration.")

    def start(self):
        """Executors may need to get things started."""
        # TODO: Setup?
        raise NotImplementedError()
=======
                if self.connector.exception:
                    raise self.connector.exception
>>>>>>> f41648dd

    def sync(self) -> None:
        """
        Sync will get called periodically by the heartbeat method.
        Executors should override this to perform gather statuses.
        """
        with self.connector as connection:
            _, stdout, stderr = connection.exec_command("source /etc/profile.d/lsf.sh && bjobs -aW")
            for bjob in [RemoteLsfExecutor._parse_bjob(line) for line in stdout if line[0].isdigit()]:
                if bjob.lsf_id in self.bjob_to_task:
                    task_id = self.bjob_to_task[bjob.lsf_id]
                    if bjob.finished:
                        del self.task_to_bjob[task_id]
                        del self.bjob_to_task[bjob.lsf_id]
                        self.success(task_id)
                    elif bjob.failed:
                        del self.task_to_bjob[task_id]
                        del self.bjob_to_task[bjob.lsf_id]
                        self.fail(task_id)
                    elif bjob.running:
                        # TODO: Why is this not propagated?
                        log.info(self.runnings_tasks[task_id])
                        self.runnings_tasks[task_id].check_and_change_state_before_execution()
                        self.change_state(task_id, State.RUNNING)
                    else:
                        # self.change_state(task_id, State.QUEUED, bjob.lsf_id)
                        pass

    def trigger_tasks(self, open_slots: int) -> None:
        """
        Triggers tasks

        :param open_slots: Number of open slots
        """
        sorted_queue = self.order_queued_tasks_by_priority()

        for _ in range(min((open_slots, len(self.queued_tasks)))):
            key, (command, _, queue, ti) = sorted_queue.pop(0)
            self.queued_tasks.pop(key)
            self.running.add(key)
            self.runnings_tasks[key] = ti
            self.execute_async(key=key, command=command, queue=queue, executor_config=ti.executor_config)

    def execute_async(self, key: TaskInstanceKey, command: CommandType, queue: Optional[str] = None,
                      executor_config: Optional[Any] = None) -> None:
        """
        This method will execute the command asynchronously.

        :param key: Unique key for the task instance
        :param command: Command to run
        :param queue: name of the queue
        :param executor_config: Configuration passed to the executor.
        """
        with self.connector as connection:
            # TODO: Determine RAM, cores, job name, job command
            # TODO: Can queue be used for lsf_queue?
            lsf_mem = 1
            lsf_cores = 1
            lsf_queue = "short"
            lsf_name = "Test"
            lsf_command = "sleep 20"
            log.info(command)
            log.info(queue)
            log.info(executor_config)

            bsub = "bsub -R rusage[mem=%dG] -n %d -q %s -J '%s' %s" % (lsf_mem, lsf_cores, lsf_queue, lsf_name,
                                                                       lsf_command)
            log.info(bsub)
            _, stdout, stderr = connection.exec_command("source /etc/profile.d/lsf.sh && " + bsub)
            for line in stdout:
                log.info(line)
                match = re.match("^Job <(\\d+)> is submitted to queue <%s>.\\s*$" % lsf_queue, line)
                if match:
                    log.info("Submitted with LSF ID " + match.group(1))
                    self.bjob_to_task[match.group(1)] = key
                    self.task_to_bjob[key] = match.group(1)
                    self.change_state(key, State.QUEUED, match.group(1))
                    return

            log.error("Submission failed.")
            self.fail(key)

    def end(self, heartbeat_interval=10) -> None:
        """
        This method is called when the caller is done submitting job and
        wants to wait synchronously for the jobs submitted previously to be
        all done.
        """
<<<<<<< HEAD
        # TODO: Wait for all jobs to finish - call sync in loop.
        raise NotImplementedError()

    def terminate(self):
        """This method is called when the daemon receives a SIGTERM"""
        # TODO: Kill all jobs
        raise NotImplementedError()
=======
        while self.bjob_to_task:
            self.sync()
            log.info("Waiting for %d tasks to end." % len(self.bjob_to_task))
            time.sleep(heartbeat_interval)

    def terminate(self):
        """This method is called when the daemon receives a SIGTERM"""
        with self.connector as connection:
            _, stdout, stderr = connection.exec_command("source /etc/profile.d/lsf.sh && bjobs -aW")
            for bjob in [RemoteLsfExecutor._parse_bjob(line) for line in stdout if line[0].isdigit()]:
                if bjob.running and bjob.lsf_id in self.bjob_to_task:
                    connection.exec_command("source /etc/profile.d/lsf.sh && bkill " + bjob.lsf_id)
                    self.fail(self.bjob_to_task[bjob.lsf_id])
>>>>>>> f41648dd

    @staticmethod
    def _parse_bjob(line: str):
        data = line.split()
        return LsfTask(data[0], data[6], data[2] == "RUN", data[2] == "DONE", data[2] == "EXIT")


class SshConnector:

    def __init__(self, client: SSHClient, remote: str, user: str, pkey: RSAKey):
        self.client = client
        self.remote = remote
        self.user = user
        self.pkey = pkey
        self.exception = None

    def __enter__(self) -> SSHClient:
        self.exception = None
        self.client.connect(self.remote, username=self.user, pkey=self.pkey)
        return self.client

    def __exit__(self, exception_type, exception_value, exception_traceback):
        self.exception = (exception_type, exception_value, exception_traceback)
        self.client.close()


class LsfTask:

    def __init__(self, lsf_id: str, lsf_name: str, running: bool, finished: bool, failed: bool):
        self.lsf_id = lsf_id
        self.lsf_name = lsf_name
        self.running = running
        self.finished = finished
        self.failed = failed<|MERGE_RESOLUTION|>--- conflicted
+++ resolved
@@ -43,20 +43,8 @@
             self.private_key = RSAKey.from_private_key(f)
             self.connector = SshConnector(ssh_client, self.remote.geturl(), self.user, self.private_key)
             with self.connector:
-<<<<<<< HEAD
-                success = self.connector.exception is None
-
-        if not success:
-            raise ValueError("Invalid SSH configuration.")
-
-    def start(self):
-        """Executors may need to get things started."""
-        # TODO: Setup?
-        raise NotImplementedError()
-=======
                 if self.connector.exception:
                     raise self.connector.exception
->>>>>>> f41648dd
 
     def sync(self) -> None:
         """
@@ -145,15 +133,6 @@
         wants to wait synchronously for the jobs submitted previously to be
         all done.
         """
-<<<<<<< HEAD
-        # TODO: Wait for all jobs to finish - call sync in loop.
-        raise NotImplementedError()
-
-    def terminate(self):
-        """This method is called when the daemon receives a SIGTERM"""
-        # TODO: Kill all jobs
-        raise NotImplementedError()
-=======
         while self.bjob_to_task:
             self.sync()
             log.info("Waiting for %d tasks to end." % len(self.bjob_to_task))
@@ -167,7 +146,6 @@
                 if bjob.running and bjob.lsf_id in self.bjob_to_task:
                     connection.exec_command("source /etc/profile.d/lsf.sh && bkill " + bjob.lsf_id)
                     self.fail(self.bjob_to_task[bjob.lsf_id])
->>>>>>> f41648dd
 
     @staticmethod
     def _parse_bjob(line: str):
